--- conflicted
+++ resolved
@@ -3,11 +3,7 @@
 page_title: "Use Cases"
 sidebar_current: "use-cases"
 description: |-
-<<<<<<< HEAD
-  Learn how Terraform enables multi-cloud deployments, application management, policy compliance, and self-service infrastructure.
-=======
   Learn about Terraform use cases, such as enabling multi-cloud deployments, application management, policy compliance, and self-service infrastructure.
->>>>>>> 7a00c516
 ---
 
 # Terraform Use Cases
